// chat-messages.js
import { parseCitations } from "./chat-citations.js";
import { renderFeedbackIcons } from "./chat-feedback.js";
import {
  showLoadingIndicatorInChatbox,
  hideLoadingIndicatorInChatbox,
} from "./chat-loading-indicator.js";
import { docScopeSelect, getDocumentMetadata, personalDocs, groupDocs, publicDocs } from "./chat-documents.js";
import { promptSelect } from "./chat-prompts.js";
import {
  createNewConversation,
  selectConversation,
  addConversationToList
} from "./chat-conversations.js";
import { updateSidebarConversationTitle } from "./chat-sidebar-conversations.js";
import { escapeHtml, isColorLight, addTargetBlankToExternalLinks } from "./chat-utils.js";
import { showToast } from "./chat-toast.js";
import { saveUserSetting } from "./chat-layout.js";

/**
 * Unwraps markdown tables that are mistakenly wrapped in code blocks.
 * This fixes the issue where AI responses contain tables in code blocks,
 * preventing them from being rendered as proper HTML tables.
 * 
 * @param {string} content - The markdown content to process
 * @returns {string} - Content with tables unwrapped from code blocks
 */
function unwrapTablesFromCodeBlocks(content) {
  // Pattern to match code blocks that contain markdown tables
  const codeBlockTablePattern = /```(?:\w+)?\n((?:[^\n]*\|[^\n]*\n)+(?:\|[-\s|:]+\|\n)?(?:[^\n]*\|[^\n]*\n)*)\n?```/g;
  
  return content.replace(codeBlockTablePattern, (match, tableContent) => {
    // Check if the content inside the code block looks like a markdown table
    const lines = tableContent.trim().split('\n');
    
    // A markdown table should have:
    // 1. At least 2 lines
    // 2. Lines containing pipe characters (|)
    // 3. Potentially a separator line with dashes and pipes
    if (lines.length >= 2) {
      const hasTableStructure = lines.every(line => line.includes('|'));
      const hasSeparatorLine = lines.some(line => /^[\s|:-]+$/.test(line));
      
      // If it looks like a table, unwrap it from the code block
      if (hasTableStructure && (hasSeparatorLine || lines.length >= 3)) {
        console.log('🔧 Unwrapping table from code block:', tableContent.substring(0, 50) + '...');
        return '\n\n' + tableContent.trim() + '\n\n';
      }
    }
    
    // If it doesn't look like a table, keep it as a code block
    return match;
  });
}

/**
 * Converts Unicode box-drawing tables to markdown table format.
 * This handles the case where AI agents generate ASCII art tables using
 * Unicode box-drawing characters instead of markdown table syntax.
 * 
 * @param {string} content - The content containing Unicode tables
 * @returns {string} - Content with Unicode tables converted to markdown
 */
function convertUnicodeTableToMarkdown(content) {
  // Pattern to match Unicode box-drawing tables
  const unicodeTablePattern = /┌[─┬]+┐\n(?:│[^│\n]*│[^│\n]*│[^\n]*\n)+├[─┼]+┤\n(?:│[^│\n]*│[^│\n]*│[^\n]*\n)+└[─┴]+┘/g;
  
  return content.replace(unicodeTablePattern, (match) => {
    console.log('🔧 Converting Unicode table to markdown format');
    
    try {
      const lines = match.split('\n');
      const dataLines = [];
      let headerLine = null;
      
      // Extract data from Unicode table
      for (const line of lines) {
        if (line.includes('│') && !line.includes('┌') && !line.includes('├') && !line.includes('└')) {
          // Remove Unicode characters and extract cell data
          const cells = line.split('│')
            .filter(cell => cell.trim() !== '')
            .map(cell => cell.trim());
          
          if (cells.length > 0) {
            if (!headerLine) {
              headerLine = cells;
            } else {
              dataLines.push(cells);
            }
          }
        }
      }
      
      if (headerLine && dataLines.length > 0) {
        // Build markdown table
        let markdownTable = '\n\n';
        
        // Header row
        markdownTable += '| ' + headerLine.join(' | ') + ' |\n';
        
        // Separator row
        markdownTable += '|' + headerLine.map(() => '---').join('|') + '|\n';
        
        // Data rows (limit to first 10 for display)
        const displayRows = dataLines.slice(0, 10);
        for (const row of displayRows) {
          markdownTable += '| ' + row.join(' | ') + ' |\n';
        }
        
        if (dataLines.length > 10) {
          markdownTable += '\n*Showing first 10 of ' + dataLines.length + ' total rows*\n';
        }
        
        markdownTable += '\n';
        
        return markdownTable;
      }
    } catch (error) {
      console.error('Error converting Unicode table:', error);
    }
    
    // If conversion fails, return original content
    return match;
  });
}

/**
 * Converts pipe-separated values (PSV) in code blocks to markdown table format.
 * This handles cases where AI agents generate tabular data as pipe-separated
 * format inside code blocks instead of proper markdown tables.
 * 
 * @param {string} content - The content containing PSV code blocks
 * @returns {string} - Content with PSV converted to markdown tables
 */
function convertPSVCodeBlockToMarkdown(content) {
  // Pattern to match code blocks that contain pipe-separated data
  const psvCodeBlockPattern = /```(?:\w+)?\n([^`]+?)\n```/g;
  
  return content.replace(psvCodeBlockPattern, (match, codeContent) => {
    const lines = codeContent.trim().split('\n');
    
    // Check if this looks like pipe-separated tabular data
    if (lines.length >= 2) {
      const firstLine = lines[0];
      const hasConsistentPipes = lines.every(line => {
        const pipeCount = (line.match(/\|/g) || []).length;
        const firstLinePipeCount = (firstLine.match(/\|/g) || []).length;
        return pipeCount === firstLinePipeCount && pipeCount > 0;
      });
      
      if (hasConsistentPipes) {
        console.log('🔧 Converting PSV code block to markdown table');
        
        try {
          // Extract header and data rows
          const headerRow = lines[0].split('|').map(cell => cell.trim());
          const dataRows = lines.slice(1).map(line => 
            line.split('|').map(cell => cell.trim())
          );
          
          // Build markdown table
          let markdownTable = '\n\n';
          markdownTable += '| ' + headerRow.join(' | ') + ' |\n';
          markdownTable += '|' + headerRow.map(() => '---').join('|') + '|\n';
          
          // Add data rows (limit to first 50 for readability)
          const displayRows = dataRows.slice(0, 50);
          for (const row of displayRows) {
            markdownTable += '| ' + row.join(' | ') + ' |\n';
          }
          
          if (dataRows.length > 50) {
            markdownTable += '\n*Showing first 50 of ' + dataRows.length + ' total rows*\n';
          }
          
          markdownTable += '\n';
          
          return markdownTable;
        } catch (error) {
          console.error('Error converting PSV to markdown:', error);
        }
      }
    }
    
    // If it doesn't look like PSV data, keep as code block
    return match;
  });
}

/**
 * Converts ASCII dash tables to markdown table format.
 * This handles cases where AI agents generate tables using em-dash characters
 * and spaces for table formatting instead of proper markdown tables.
 * 
 * @param {string} content - The content containing ASCII dash tables
 * @returns {string} - Content with ASCII tables converted to markdown
 */
function convertASCIIDashTableToMarkdown(content) {
  console.log('🔧 Converting ASCII dash tables to markdown format');
  
  try {
    const lines = content.split('\n');
    const dashLineIndices = [];
    
    // Find all lines that are primarily dash characters (table boundaries)
    for (let i = 0; i < lines.length; i++) {
      const line = lines[i];
      if (line.includes('─') && line.replace(/[─\s]/g, '').length === 0 && line.length > 10) {
        dashLineIndices.push(i);
      }
    }
    
    console.log('Found dash line boundaries at:', dashLineIndices);
    
    // Process each complete table (from first dash to last dash in a sequence)
    let processedContent = content;
    
    if (dashLineIndices.length >= 2) {
      // Process tables in reverse order to avoid index shifting issues
      let i = dashLineIndices.length - 1;
      while (i >= 0) {
        // Find the start of this table group
        let tableStart = i;
        while (tableStart > 0 && 
               dashLineIndices[tableStart] - dashLineIndices[tableStart - 1] <= 10) {
          tableStart--;
        }
        
        const firstDashIdx = dashLineIndices[tableStart];
        const lastDashIdx = dashLineIndices[i];
        
        console.log(`Processing complete ASCII table from line ${firstDashIdx} to ${lastDashIdx}`);
        
        // Extract header and data lines
        const headerLine = lines[firstDashIdx + 1]; // Line immediately after first dash
        
        if (headerLine && headerLine.trim()) {
          // Process header
          const headerCells = headerLine.split(/\s{2,}/)
            .map(cell => cell.trim())
            .filter(cell => cell !== '');
          
          // Process data rows (skip intermediate dash lines)
          const processedDataRows = [];
          for (let lineIdx = firstDashIdx + 2; lineIdx < lastDashIdx; lineIdx++) {
            const line = lines[lineIdx];
            // Skip dash separator lines
            if (line.includes('─') && line.replace(/[─\s]/g, '').length === 0) {
              continue;
            }
            
            if (line.trim()) {
              const dataCells = line.split(/\s{2,}/)
                .map(cell => cell.trim())
                .filter(cell => cell !== '');
              
              if (dataCells.length > 1) {
                processedDataRows.push(dataCells);
              }
            }
          }
          
          console.log('Processed header:', headerCells);
          console.log('Processed data rows:', processedDataRows);
          
          if (headerCells.length > 1 && processedDataRows.length > 0) {
            console.log(`✅ Converting ASCII table: ${headerCells.length} columns, ${processedDataRows.length} rows`);
            
            // Build markdown table
            let markdownTable = '\n\n';
            markdownTable += '| ' + headerCells.join(' | ') + ' |\n';
            markdownTable += '|' + headerCells.map(() => '---').join('|') + '|\n';
            
            for (const row of processedDataRows) {
              // Ensure we have the same number of columns as header
              while (row.length < headerCells.length) {
                row.push('—');
              }
              // Trim extra columns if any
              const trimmedRow = row.slice(0, headerCells.length);
              markdownTable += '| ' + trimmedRow.join(' | ') + ' |\n';
            }
            markdownTable += '\n';
            
            // Replace the original table section with markdown
            const tableSection = lines.slice(firstDashIdx, lastDashIdx + 1);
            const originalTableText = tableSection.join('\n');
            processedContent = processedContent.replace(originalTableText, markdownTable);
            
            console.log('✅ ASCII table successfully converted to markdown');
          }
        }
        
        // Move to the next table group
        i = tableStart - 1;
      }
    }
    
    return processedContent;
    
  } catch (error) {
    console.error('Error converting ASCII dash table:', error);
    return content;
  }
}

export const userInput = document.getElementById("user-input");
const sendBtn = document.getElementById("send-btn");
const promptSelectionContainer = document.getElementById(
  "prompt-selection-container"
);
const chatbox = document.getElementById("chatbox");
const modelSelect = document.getElementById("model-select");

// Function to show/hide send button based on content
export function updateSendButtonVisibility() {
  if (!sendBtn || !userInput) return;
  
  const hasTextContent = userInput.value.trim().length > 0;
  
  // Check if prompt selection is active and has a selected value
  const hasPromptSelected = promptSelectionContainer && 
    promptSelectionContainer.style.display === 'block' && 
    promptSelect && 
    promptSelect.selectedIndex > 0; // selectedIndex > 0 means not the default option
  
  const shouldShow = hasTextContent || hasPromptSelected;
  
  if (shouldShow) {
    sendBtn.classList.add('show');
    userInput.classList.add('has-content');
    // Adjust textarea padding to accommodate button
    userInput.style.paddingRight = '50px';
  } else {
    sendBtn.classList.remove('show');
    userInput.classList.remove('has-content');
    // Reset textarea padding
    userInput.style.paddingRight = '60px';
  }
}

// Make function available globally for inline oninput handler
window.handleInputChange = updateSendButtonVisibility;

function createCitationsHtml(
  hybridCitations = [],
  webCitations = [],
  agentCitations = [],
  messageId
) {
  let citationsHtml = "";
  let hasCitations = false;

  if (hybridCitations && hybridCitations.length > 0) {
    hasCitations = true;
    hybridCitations.forEach((cite, index) => {
      const citationId =
        cite.citation_id || `${cite.chunk_id}_${cite.page_number || index}`; // Fallback ID
      const displayText = `${escapeHtml(cite.file_name)}, Page ${
        cite.page_number || "N/A"
      }`;
      citationsHtml += `
              <a href="#"
                 class="btn btn-sm citation-button hybrid-citation-link"
                 data-citation-id="${escapeHtml(citationId)}"
                 title="View source: ${displayText}">
                  <i class="bi bi-file-earmark-text me-1"></i>${displayText}
              </a>`;
    });
  }

  if (webCitations && webCitations.length > 0) {
    hasCitations = true;
    webCitations.forEach((cite) => {
      // Example: cite.url, cite.title
      const displayText = cite.title
        ? escapeHtml(cite.title)
        : escapeHtml(cite.url);
      citationsHtml += `
              <a href="${escapeHtml(
                cite.url
              )}" target="_blank" rel="noopener noreferrer"
                 class="btn btn-sm citation-button web-citation-link"
                 title="View web source: ${displayText}">
                  <i class="bi bi-globe me-1"></i>${displayText}
              </a>`;
    });
  }

  if (agentCitations && agentCitations.length > 0) {
    hasCitations = true;
    agentCitations.forEach((cite, index) => {
      // Agent citation format: { tool_name, function_arguments, function_result, timestamp }
      const displayText = cite.tool_name || `Tool ${index + 1}`;
      
      // Handle function arguments properly - convert object to JSON string
      let toolArgs = "";
      if (cite.function_arguments) {
        if (typeof cite.function_arguments === 'object') {
          toolArgs = JSON.stringify(cite.function_arguments);
        } else {
          toolArgs = cite.function_arguments;
        }
      }
      
      // Handle function result properly - convert object to JSON string
      let toolResult = "No result";
      if (cite.function_result) {
        if (typeof cite.function_result === 'object') {
          toolResult = JSON.stringify(cite.function_result);
        } else {
          toolResult = cite.function_result;
        }
      }
      citationsHtml += `
              <a href="#"
                 class="btn btn-sm citation-button agent-citation-link"
                 data-tool-name="${escapeHtml(cite.tool_name || '')}"
                 data-tool-args="${escapeHtml(toolArgs)}"
                 data-tool-result="${escapeHtml(toolResult)}"
                 title="Agent tool: ${escapeHtml(displayText)} - Click to view details">
                  <i class="bi bi-cpu me-1"></i>${escapeHtml(displayText)}
              </a>`;
    });
  }

  // Optionally wrap in a container if there are any citations
  if (hasCitations) {
    return `<div class="citations-container" data-message-id="${escapeHtml(
      messageId
    )}">${citationsHtml}</div>`;
  } else {
    return "";
  }
}

export function loadMessages(conversationId) {
  fetch(`/conversation/${conversationId}/messages`)
    .then((response) => response.json())
    .then((data) => {
      const chatbox = document.getElementById("chatbox");
      if (!chatbox) return;

      chatbox.innerHTML = "";
      console.log(`--- Loading messages for ${conversationId} ---`);
      data.messages.forEach((msg) => {
        console.log(`[loadMessages Loop] -------- START Message ID: ${msg.id} --------`);
        console.log(`[loadMessages Loop] Role: ${msg.role}`);
        if (msg.role === "user") {
          appendMessage("You", msg.content, null, msg.id);
        } else if (msg.role === "assistant") {
          console.log(`  [loadMessages Loop] Full Assistant msg object:`, JSON.stringify(msg)); // Stringify to see exact keys
          console.log(`  [loadMessages Loop] Checking keys: msg.id=${msg.id}, msg.augmented=${msg.augmented}, msg.hybrid_citations exists=${'hybrid_citations' in msg}, msg.web_search_citations exists=${'web_search_citations' in msg}, msg.agent_citations exists=${'agent_citations' in msg}`);
          const senderType = msg.role === "user" ? "You" :
                       msg.role === "assistant" ? "AI" :
                       msg.role === "file" ? "File" :
                       msg.role === "image" ? "image" :
                       msg.role === "safety" ? "safety" : "System";

          const arg2 = msg.content;
          const arg3 = msg.model_deployment_name;
          const arg4 = msg.id;
          const arg5 = msg.augmented; // Get value
          const arg6 = msg.hybrid_citations; // Get value
          const arg7 = msg.web_search_citations; // Get value
          const arg8 = msg.agent_citations; // Get value
          const arg9 = msg.agent_display_name; // Get agent display name
          const arg10 = msg.agent_name; // Get agent name
          console.log(`  [loadMessages Loop] Calling appendMessage with -> sender: ${senderType}, id: ${arg4}, augmented: ${arg5} (type: ${typeof arg5}), hybrid_len: ${arg6?.length}, web_len: ${arg7?.length}, agent_len: ${arg8?.length}, agent_display: ${arg9}`);

          appendMessage(senderType, arg2, arg3, arg4, arg5, arg6, arg7, arg8, arg9, arg10); 
          console.log(`[loadMessages Loop] -------- END Message ID: ${msg.id} --------`);
        } else if (msg.role === "file") {
          appendMessage("File", msg);
        } else if (msg.role === "image") {
          // Validate image URL before calling appendMessage
          if (msg.content && msg.content !== 'null' && msg.content.trim() !== '') {
            appendMessage("image", msg.content, msg.model_deployment_name, msg.id, false, [], [], [], msg.agent_display_name, msg.agent_name);
          } else {
            console.error(`[loadMessages] Invalid image URL for message ${msg.id}: "${msg.content}"`);
            // Show error message instead of broken image
            appendMessage("Error", "Failed to load generated image - invalid URL", msg.model_deployment_name, msg.id, false, [], [], [], msg.agent_display_name, msg.agent_name);
          }
        } else if (msg.role === "safety") {
          appendMessage("safety", msg.content, null, msg.id, false, [], [], [], null, null);
        }
      });
    })
    .catch((error) => {
      console.error("Error loading messages:", error);
      if (chatbox) chatbox.innerHTML = `<div class="text-center p-3 text-danger">Error loading messages.</div>`;
    });
}

export function appendMessage(
  sender,
  messageContent,
  modelName = null,
  messageId = null,
  augmented = false,
  hybridCitations = [],
  webCitations = [],
  agentCitations = [],
  agentDisplayName = null,
  agentName = null
) {
  if (!chatbox || sender === "System") return;

  const messageDiv = document.createElement("div");
  messageDiv.classList.add("mb-2", "message");
  messageDiv.setAttribute("data-message-id", messageId || `msg-${Date.now()}`);

  let avatarImg = "";
  let avatarAltText = "";
  let messageClass = ""; // <<< ENSURE THIS IS DECLARED HERE
  let senderLabel = "";
  let messageContentHtml = "";
  // let postContentHtml = ""; // Not needed for the general structure anymore

  // --- Handle AI message separately ---
  if (sender === "AI") {
    console.log(`--- appendMessage called for AI ---`);
    console.log(`Message ID: ${messageId}`);
    console.log(`Received augmented: ${augmented} (Type: ${typeof augmented})`);
    console.log(
      `Received hybridCitations:`,
      hybridCitations,
      `(Length: ${hybridCitations?.length})`
    );
    console.log(
      `Received webCitations:`,
      webCitations,
      `(Length: ${webCitations?.length})`
    );
    console.log(
      `Received agentCitations:`,
      agentCitations,
      `(Length: ${agentCitations?.length})`
    );

    messageClass = "ai-message";
    avatarAltText = "AI Avatar";
    avatarImg = "/static/images/ai-avatar.png";
    
    // Use agent display name if available, otherwise show AI with model
    if (agentDisplayName) {
      senderLabel = agentDisplayName;
    } else if (modelName) {
      senderLabel = `AI <span style="color: #6c757d; font-size: 0.8em;">(${modelName})</span>`;
    } else {
      senderLabel = "AI";
    }

    // Parse content with comprehensive table processing
    let cleaned = messageContent.trim().replace(/\n{3,}/g, "\n\n");
    cleaned = cleaned.replace(/(\bhttps?:\/\/\S+)(%5D|\])+/gi, (_, url) => url);
    const withInlineCitations = parseCitations(cleaned);
    const withUnwrappedTables = unwrapTablesFromCodeBlocks(withInlineCitations);
    const withMarkdownTables = convertUnicodeTableToMarkdown(withUnwrappedTables);
    const withPSVTables = convertPSVCodeBlockToMarkdown(withMarkdownTables);
    const withASCIITables = convertASCIIDashTableToMarkdown(withPSVTables);
<<<<<<< HEAD
    const sanitizedHtml = DOMPurify.sanitize(marked.parse(withASCIITables));
    const htmlContent = addTargetBlankToExternalLinks(sanitizedHtml);
=======
    const htmlContent = DOMPurify.sanitize(marked.parse(withASCIITables));
>>>>>>> d0d5e605
    const mainMessageHtml = `<div class="message-text">${htmlContent}</div>`; // Renamed for clarity

    // --- Footer Content (Copy, Feedback, Citations) ---
    const feedbackHtml = renderFeedbackIcons(messageId, currentConversationId);
    const hiddenTextId = `copy-md-${messageId || Date.now()}`;
    const copyButtonHtml = `
            <button class="copy-btn me-2" data-hidden-text-id="${hiddenTextId}" title="Copy AI response as Markdown">
                <i class="bi bi-copy"></i>
            </button>
            <textarea id="${hiddenTextId}" style="display:none;">${escapeHtml(
      withInlineCitations
    )}</textarea>
        `;
    const copyAndFeedbackHtml = `<div class="message-actions d-flex align-items-center">${copyButtonHtml}${feedbackHtml}</div>`;

    const citationsButtonsHtml = createCitationsHtml(
      hybridCitations,
      webCitations,
      agentCitations,
      messageId
    );
    console.log(
      `Generated citationsButtonsHtml (length ${
        citationsButtonsHtml.length
      }): ${citationsButtonsHtml.substring(0, 100)}...`
    );
    let citationToggleHtml = "";
    let citationContentContainerHtml = "";

    console.log("--- Checking Citation Conditions ---");
    console.log("Message ID:", messageId);
    console.log("augmented:", augmented, "Type:", typeof augmented);
    console.log(
      "hybridCitations:",
      hybridCitations,
      "Type:",
      typeof hybridCitations,
      "Length:",
      hybridCitations?.length
    );
    console.log(
      "webCitations:",
      webCitations,
      "Type:",
      typeof webCitations,
      "Length:",
      webCitations?.length
    );
    console.log(
      "agentCitations:",
      agentCitations,
      "Type:",
      typeof agentCitations,
      "Length:",
      agentCitations?.length
    );
    const hybridCheck = hybridCitations && hybridCitations.length > 0;
    const webCheck = webCitations && webCitations.length > 0;
    const agentCheck = agentCitations && agentCitations.length > 0;
    console.log("Hybrid Check Result:", hybridCheck);
    console.log("Web Check Result:", webCheck);
    console.log("Agent Check Result:", agentCheck);
    const overallCondition = augmented && (hybridCheck || webCheck || agentCheck);
    console.log("Overall Condition Result:", overallCondition);
    const shouldShowCitations = (augmented && citationsButtonsHtml) || agentCheck;
    console.log(
      `Condition check ((augmented && citationsButtonsHtml) || agentCheck): ${shouldShowCitations}`
    );

    if (shouldShowCitations) {
      console.log(">>> Will generate and include citation elements.");
      const citationsContainerId = `citations-${messageId || Date.now()}`;
      citationToggleHtml = `<div class="citation-toggle-container"><button class="btn btn-sm btn-outline-secondary citation-toggle-btn" title="Show sources" aria-expanded="false" aria-controls="${citationsContainerId}"><i class="bi bi-journal-text"></i></button></div>`;
      citationContentContainerHtml = `<div class="citations-container mt-2 pt-2 border-top" id="${citationsContainerId}" style="display: none;">${citationsButtonsHtml}</div>`;
    } else {
      console.log(">>> Will NOT generate citation elements.");
    }

    const footerContentHtml = `<div class="message-footer d-flex justify-content-between align-items-center">${copyAndFeedbackHtml}${citationToggleHtml}</div>`;

    // Build AI message inner HTML
    messageDiv.innerHTML = `
            <div class="message-content">
                <img src="${avatarImg}" alt="${avatarAltText}" class="avatar">
                <div class="message-bubble">
                    <div class="message-sender">${senderLabel}</div>
                    ${mainMessageHtml}
                    ${citationContentContainerHtml}
                    ${footerContentHtml}
                </div>
            </div>`;

    messageDiv.classList.add(messageClass); // Add AI message class
    chatbox.appendChild(messageDiv); // Append AI message
    
    // Highlight code blocks in the messages
    messageDiv.querySelectorAll('pre code[class^="language-"]').forEach((block) => {
      const match = block.className.match(/language-([a-zA-Z0-9]+)/);
      if (match && !block.hasAttribute('data-language')) {
        block.setAttribute('data-language', match[1]);
      }
      if (window.Prism) Prism.highlightElement(block);
    });

    // --- Attach Event Listeners specifically for AI message ---
    attachCodeBlockCopyButtons(messageDiv.querySelector(".message-text"));
    const copyBtn = messageDiv.querySelector(".copy-btn");
    copyBtn?.addEventListener("click", () => {
      /* ... copy logic ... */
      const hiddenTextarea = document.getElementById(
        copyBtn.dataset.hiddenTextId
      );
      if (!hiddenTextarea) return;
      navigator.clipboard
        .writeText(hiddenTextarea.value)
        .then(() => {
          copyBtn.innerHTML = '<i class="bi bi-check-lg text-success"></i>'; // Use check-lg
          copyBtn.title = "Copied!";
          setTimeout(() => {
            copyBtn.innerHTML = '<i class="bi bi-copy"></i>';
            copyBtn.title = "Copy AI response as Markdown";
          }, 2000);
        })
        .catch((err) => {
          console.error("Error copying text:", err);
          showToast("Failed to copy text.", "warning");
        });
    });
    const toggleBtn = messageDiv.querySelector(".citation-toggle-btn");
    if (toggleBtn) {
      toggleBtn.addEventListener("click", () => {
        /* ... toggle logic ... */
        const targetId = toggleBtn.getAttribute("aria-controls");
        const citationsContainer = messageDiv.querySelector(`#${targetId}`);
        if (!citationsContainer) return;
        
        // Store current scroll position to maintain user's view
        const currentScrollTop = document.getElementById('chat-messages-container')?.scrollTop || window.pageYOffset;
        
        const isExpanded = citationsContainer.style.display !== "none";
        citationsContainer.style.display = isExpanded ? "none" : "block";
        toggleBtn.setAttribute("aria-expanded", !isExpanded);
        toggleBtn.title = isExpanded ? "Show sources" : "Hide sources";
        toggleBtn.innerHTML = isExpanded
          ? '<i class="bi bi-journal-text"></i>'
          : '<i class="bi bi-chevron-up"></i>';
        // Note: Removed scrollChatToBottom() to prevent jumping when expanding citations
        
        // Restore scroll position after DOM changes
        setTimeout(() => {
          if (document.getElementById('chat-messages-container')) {
            document.getElementById('chat-messages-container').scrollTop = currentScrollTop;
          } else {
            window.scrollTo(0, currentScrollTop);
          }
        }, 10);
      });
    }

    scrollChatToBottom();
    return; // <<< EXIT EARLY FOR AI MESSAGES

    // --- Handle ALL OTHER message types ---
  } else {
    // Determine variables based on sender type
    if (sender === "You") {
      messageClass = "user-message";
      senderLabel = "You";
      avatarAltText = "User Avatar";
      
      // Use profile image if available, otherwise use default
      const userProfileImage = window.ProfileImage?.getUserImage();
      if (userProfileImage) {
        avatarImg = userProfileImage;
      } else {
        avatarImg = "/static/images/user-avatar.png";
      }
      
      const sanitizedUserHtml = DOMPurify.sanitize(
        marked.parse(escapeHtml(messageContent))
      );
      messageContentHtml = addTargetBlankToExternalLinks(sanitizedUserHtml);
    } else if (sender === "File") {
      messageClass = "file-message";
      senderLabel = "File Added";
      avatarImg = ""; // No avatar for file messages
      avatarAltText = "";
      const filename = escapeHtml(messageContent.filename);
      const fileId = escapeHtml(messageContent.id);
      messageContentHtml = `<a href="#" class="file-link" data-conversation-id="${currentConversationId}" data-file-id="${fileId}"><i class="bi bi-file-earmark-arrow-up me-1"></i>${filename}</a>`;
    } else if (sender === "image") {
      // Make sure this matches the case used in loadMessages/actuallySendMessage
      messageClass = "image-message"; // Use a distinct class if needed, or reuse ai-message
      
      // Use agent display name if available, otherwise show AI with model
      if (agentDisplayName) {
        senderLabel = agentDisplayName;
      } else if (modelName) {
        senderLabel = `AI <span style="color: #6c757d; font-size: 0.8em;">(${modelName})</span>`;
      } else {
        senderLabel = "Image";
      }
      
      avatarImg = "/static/images/ai-avatar.png"; // Or a specific image icon
      avatarAltText = "Generated Image";
      
      // Validate image URL before creating img tag
      if (messageContent && messageContent !== 'null' && messageContent.trim() !== '') {
        messageContentHtml = `<img src="${messageContent}" alt="Generated Image" class="generated-image" style="width: 170px; height: 170px; cursor: pointer;" data-image-src="${messageContent}" onload="scrollChatToBottom()" onerror="this.src='/static/images/image-error.png'; this.alt='Failed to load image';" />`;
      } else {
        messageContentHtml = `<div class="alert alert-warning"><i class="bi bi-exclamation-triangle me-2"></i>Failed to generate image - invalid response from image service</div>`;
      }
    } else if (sender === "safety") {
      messageClass = "safety-message";
      senderLabel = "Content Safety";
      avatarAltText = "Content Safety Avatar";
      avatarImg = "/static/images/alert.png";
      const linkToViolations = `<br><small><a href="/safety_violations" target="_blank" rel="noopener" style="font-size: 0.85em; color: #6c757d;">View My Safety Violations</a></small>`;
      const sanitizedSafetyHtml = DOMPurify.sanitize(
        marked.parse(messageContent + linkToViolations)
      );
      messageContentHtml = addTargetBlankToExternalLinks(sanitizedSafetyHtml);
    } else if (sender === "Error") {
      messageClass = "error-message";
      senderLabel = "System Error";
      avatarImg = "/static/images/alert.png";
      avatarAltText = "Error Avatar";
      messageContentHtml = `<span class="text-danger">${escapeHtml(
        messageContent
      )}</span>`;
    } else {
      // This block should ideally not be reached if all sender types are handled
      console.warn("Unknown message sender type:", sender); // Keep the warning
      messageClass = "unknown-message"; // Fallback class
      senderLabel = "System";
      avatarImg = "/static/images/ai-avatar.png";
      avatarAltText = "System Avatar";
      messageContentHtml = escapeHtml(messageContent); // Default safe display
    }

    // --- Build the General Message Structure ---
    // This runs for "You", "File", "image", "safety", "Error", and the fallback "unknown"
    messageDiv.classList.add(messageClass); // Add the determined class

    // Create user message footer if this is a user message
    let messageFooterHtml = "";
    let metadataContainerHtml = "";
    if (sender === "You") {
      const metadataContainerId = `metadata-${messageId || Date.now()}`;
      messageFooterHtml = `
        <div class="message-footer d-flex justify-content-between align-items-center mt-2">
          <button class="btn btn-sm btn-outline-secondary copy-user-btn" data-message-id="${messageId}" title="Copy message">
            <i class="bi bi-copy"></i>
          </button>
          <button class="btn btn-sm btn-outline-secondary metadata-toggle-btn" data-message-id="${messageId}" title="Show metadata" aria-expanded="false" aria-controls="${metadataContainerId}">
            <i class="bi bi-info-circle"></i>
          </button>
        </div>`;
      metadataContainerHtml = `<div class="metadata-container mt-2 pt-2 border-top" id="${metadataContainerId}" style="display: none;"><div class="text-muted">Loading metadata...</div></div>`;
    }

    // Set innerHTML using the variables determined above
    messageDiv.innerHTML = `
            <div class="message-content ${
              sender === "You" || sender === "File" ? "flex-row-reverse" : ""
            }">
                ${
                  avatarImg
                    ? `<img src="${avatarImg}" alt="${avatarAltText}" class="avatar">`
                    : ""
                }
                <div class="message-bubble">
                    <div class="message-sender">${senderLabel}</div>
                    <div class="message-text">${messageContentHtml}</div>
                    ${metadataContainerHtml}
                    ${messageFooterHtml}
                </div>
            </div>`;

    // Append and scroll (common actions for non-AI)
    chatbox.appendChild(messageDiv);

    // Highlight code blocks in the messages
    messageDiv.querySelectorAll('pre code[class^="language-"]').forEach((block) => {
      const match = block.className.match(/language-([a-zA-Z0-9]+)/);
      if (match && !block.hasAttribute('data-language')) {
        block.setAttribute('data-language', match[1]);
      }
      if (window.Prism) Prism.highlightElement(block);
    });

    
    // Add event listeners for user message buttons
    if (sender === "You") {
      attachUserMessageEventListeners(messageDiv, messageId, messageContent);
    }
    scrollChatToBottom();
  } // End of the large 'else' block for non-AI messages
}

export function sendMessage() {
  if (!userInput) {
    console.error("User input element not found.");
    return;
  }
  let userText = userInput.value.trim();
  let promptText = "";
  let combinedMessage = "";

  if (
    promptSelectionContainer &&
    promptSelectionContainer.style.display !== "none" &&
    promptSelect &&
    promptSelect.selectedIndex > 0
  ) {
    const selectedOpt = promptSelect.options[promptSelect.selectedIndex];
    promptText = selectedOpt?.dataset?.promptContent?.trim() || "";
  }

  if (userText && promptText) {
    combinedMessage = userText + "\n\n" + promptText;
  } else {
    combinedMessage = userText || promptText;
  }
  combinedMessage = combinedMessage.trim();

  if (!combinedMessage) {
    return;
  }

  if (!currentConversationId) {
    createNewConversation(() => {
      actuallySendMessage(combinedMessage);
    });
  } else {
    actuallySendMessage(combinedMessage);
  }

  userInput.value = "";
  userInput.style.height = "";
  if (promptSelect) {
    promptSelect.selectedIndex = 0;
  }
  // Update send button visibility after clearing input
  updateSendButtonVisibility();
  // Keep focus on input
  userInput.focus();
}

export function actuallySendMessage(finalMessageToSend) {
  // Generate a temporary message ID for the user message
  const tempUserMessageId = `temp_user_${Date.now()}`;
  
  // Append user message first with temporary ID
  appendMessage("You", finalMessageToSend, null, tempUserMessageId);
  userInput.value = "";
  userInput.style.height = "";
  // Update send button visibility after clearing input
  updateSendButtonVisibility();
  showLoadingIndicatorInChatbox();

  const modelDeployment = modelSelect?.value;

  // ... (keep existing logic for hybridSearchEnabled, selectedDocumentId, classificationsToSend, imageGenEnabled)
  let hybridSearchEnabled = false;
  const sdbtn = document.getElementById("search-documents-btn");
  if (sdbtn && sdbtn.classList.contains("active")) {
    hybridSearchEnabled = true;
  }

  let selectedDocumentId = null;
  let classificationsToSend = null;
  const docSel = document.getElementById("document-select");
  const classificationInput = document.getElementById("classification-select");

  // Always set selectedDocumentId if a document is selected, regardless of hybridSearchEnabled
  if (docSel) {
    const selectedDocOption = docSel.options[docSel.selectedIndex];
    if (selectedDocOption && selectedDocOption.value !== "") {
      selectedDocumentId = selectedDocOption.value;
    } else {
      selectedDocumentId = null;
    }
  }

  // Only set classificationsToSend if classificationInput exists
  if (classificationInput) {
    classificationsToSend =
      classificationInput.value === "N/A" ? null : classificationInput.value;
  }

  let imageGenEnabled = false;
  const igbtn = document.getElementById("image-generate-btn");
  if (igbtn && igbtn.classList.contains("active")) {
    imageGenEnabled = true;
  }

  // --- Robust chat_type/group_id logic ---
  // Assume: window.activeChatTabType = 'user' | 'group', window.activeGroupId = group id if group tab
  // If you add a group chat tab, set window.activeChatTabType and window.activeGroupId accordingly when switching tabs
  let chat_type = 'user';
  let group_id = null;
  if (window.activeChatTabType === 'group' && window.activeGroupId) {
    chat_type = 'group';
    group_id = window.activeGroupId;
  }

  // Collect prompt information if a prompt is selected
  let promptInfo = null;
  if (
    promptSelectionContainer &&
    promptSelectionContainer.style.display !== "none" &&
    promptSelect &&
    promptSelect.selectedIndex > 0
  ) {
    const selectedOpt = promptSelect.options[promptSelect.selectedIndex];
    if (selectedOpt) {
      promptInfo = {
        name: selectedOpt.textContent,
        id: selectedOpt.value,
        content: selectedOpt.dataset?.promptContent || ""
      };
    }
  }

  // Collect agent information if agents are enabled
  let agentInfo = null;
  const agentSelectContainer = document.getElementById("agent-select-container");
  const agentSelect = document.getElementById("agent-select");
  if (agentSelectContainer && agentSelectContainer.style.display !== "none" && agentSelect) {
    const selectedAgentOption = agentSelect.options[agentSelect.selectedIndex];
    if (selectedAgentOption && selectedAgentOption.value) {
      agentInfo = {
        name: selectedAgentOption.value,
        display_name: selectedAgentOption.textContent,
        is_global: selectedAgentOption.textContent.includes("(Global)")
      };
    }
  }

  // Determine the correct doc_scope, especially when "all" is selected but a specific document is chosen
  let effectiveDocScope = docScopeSelect ? docScopeSelect.value : "all";
  
  // If scope is "all" but a specific document is selected, determine the actual scope of that document
  if (effectiveDocScope === "all" && selectedDocumentId) {
    const documentMetadata = getDocumentMetadata(selectedDocumentId);
    if (documentMetadata) {
      // Check which list the document belongs to
      if (personalDocs.find(doc => doc.id === selectedDocumentId || doc.document_id === selectedDocumentId)) {
        effectiveDocScope = "personal";
      } else if (groupDocs.find(doc => doc.id === selectedDocumentId || doc.document_id === selectedDocumentId)) {
        effectiveDocScope = "group";
      } else if (publicDocs.find(doc => doc.id === selectedDocumentId || doc.document_id === selectedDocumentId)) {
        effectiveDocScope = "public";
      }
      console.log(`Document ${selectedDocumentId} scope detected as: ${effectiveDocScope}`);
    }
  }

  // Fallback: if group_id is null/empty, use window.activeGroupId
  const finalGroupId = group_id || window.activeGroupId || null;
  fetch("/api/chat", {
    method: "POST",
    headers: {
      "Content-Type": "application/json",
    },
    credentials: "same-origin",
    body: JSON.stringify({
      message: finalMessageToSend,
      conversation_id: currentConversationId,
      hybrid_search: hybridSearchEnabled,
      selected_document_id: selectedDocumentId,
      classifications: classificationsToSend,
      image_generation: imageGenEnabled,
      doc_scope: effectiveDocScope,
      chat_type: chat_type,
      active_group_id: finalGroupId, // for backward compatibility
      model_deployment: modelDeployment,
      prompt_info: promptInfo,
      agent_info: agentInfo
    }),
  })
    .then((response) => {
      if (!response.ok) {
        // Handle non-OK responses, try to parse JSON error
        return response
          .json()
          .then((errData) => {
            // Throw an error object including the status and parsed data
            const error = new Error(
              errData.error || `HTTP error! status: ${response.status}`
            );
            error.status = response.status;
            error.data = errData; // Attach full error data
            throw error;
          })
          .catch(() => {
            // If JSON parsing fails, throw a generic error
            throw new Error(`HTTP error! status: ${response.status}`);
          });
      }
      return response.json(); // Parse JSON for successful responses
    })
    .then((data) => {
      // Only successful responses reach here
      hideLoadingIndicatorInChatbox();

      console.log("--- Data received from /api/chat ---");
      console.log("Full data object:", data);
      console.log(
        `data.augmented: ${data.augmented} (Type: ${typeof data.augmented})`
      );
      console.log("data.hybrid_citations:", data.hybrid_citations);
      console.log("data.web_search_citations:", data.web_search_citations);
      console.log("data.agent_citations:", data.agent_citations);
      console.log(`data.message_id: ${data.message_id}`);

      // Update the user message with the real message ID
      if (data.user_message_id) {
        updateUserMessageId(tempUserMessageId, data.user_message_id);
      }

      if (data.reply) {
        // *** Pass the new fields to appendMessage ***
        appendMessage(
          "AI",
          data.reply,
          data.model_deployment_name,
          data.message_id,
          data.augmented, // Pass augmented flag
          data.hybrid_citations, // Pass hybrid citations
          data.web_search_citations, // Pass web citations
          data.agent_citations, // Pass agent citations
          data.agent_display_name, // Pass agent display name
          data.agent_name // Pass agent name
        );
      }
      // Show kernel fallback notice if present
      if (data.kernel_fallback_notice) {
        showToast(data.kernel_fallback_notice, 'warning');
      }
      if (data.image_url) {
        // Assuming image messages don't have citations in this flow
        appendMessage(
          "image",
          data.image_url,
          data.model_deployment_name,
          null, // messageId
          false, // augmented
          [], // hybridCitations
          [], // webCitations
          [], // agentCitations
          data.agent_display_name, // Pass agent display name
          data.agent_name // Pass agent name
        );
      }

      // Update conversation list item and header if needed
      if (data.conversation_id) {
        currentConversationId = data.conversation_id; // Update current ID
        const convoItem = document.querySelector(
          `.conversation-item[data-conversation-id="${currentConversationId}"]`
        );
        if (convoItem) {
          let updated = false;
          // Update Title
          if (
            data.conversation_title &&
            convoItem.getAttribute("data-conversation-title") !==
              data.conversation_title
          ) {
            convoItem.setAttribute(
              "data-conversation-title",
              data.conversation_title
            );
            const titleEl = convoItem.querySelector(".conversation-title");
            if (titleEl) titleEl.textContent = data.conversation_title;
            
            // Update sidebar conversation title in real-time
            updateSidebarConversationTitle(currentConversationId, data.conversation_title);
            
            updated = true;
          }
          // Update Classifications
          if (data.classification) {
            // Check if API returned classification
            const currentClassificationJson =
              convoItem.dataset.classifications || "[]";
            const newClassificationJson = JSON.stringify(data.classification);
            if (currentClassificationJson !== newClassificationJson) {
              convoItem.dataset.classifications = newClassificationJson;
              updated = true;
            }
          }
          // Update Timestamp (optional, could be done on load)
          const dateEl = convoItem.querySelector("small");
          if (dateEl)
            dateEl.textContent = new Date().toLocaleString([], {
              dateStyle: "short",
              timeStyle: "short",
            });

          if (updated) {
            selectConversation(currentConversationId); // Re-select to update header
          }
        } else {
          // New conversation case
          addConversationToList(
            currentConversationId,
            data.conversation_title,
            data.classification || []
          );
          selectConversation(currentConversationId); // Select the newly added one
        }
      }
    })
    .catch((error) => {
      hideLoadingIndicatorInChatbox();
      console.error("Error sending message:", error);

      // Display specific error messages based on status or content
      if (error.status === 403 && error.data) {
        // Check for status and data from thrown error
        const categories = (error.data.triggered_categories || [])
          .map((catObj) => `${catObj.category} (severity=${catObj.severity})`)
          .join(", ");
        const reasonMsg = Array.isArray(error.data.reason)
          ? error.data.reason.join(", ")
          : error.data.reason;

        appendMessage(
          "safety", // Use 'safety' sender type
          `Your message was blocked by Content Safety.\n\n` +
            `**Categories triggered**: ${categories}\n` +
            `**Reason**: ${reasonMsg}`,
          null, // No model name for safety message
          error.data.message_id, // Use message_id if provided in error
          false, // augmented
          [], // hybridCitations
          [], // webCitations
          [], // agentCitations
          null, // agentDisplayName
          null // agentName
        );
      } else {
        // Show specific embedding error if present, or if status is 500 (embedding backend error)
        const errMsg = (error.message || "").toLowerCase();
        
        // Handle image generation content safety errors
        if (errMsg.includes("safety system") || errMsg.includes("moderation_blocked") || errMsg.includes("content safety")) {
          appendMessage(
            "safety", // Use 'safety' sender type
            `**Image Generation Blocked by Content Safety**\n\n` +
            `Your image generation request was blocked by Azure OpenAI's content safety system. ` +
            `Please try a different prompt that doesn't involve potentially harmful, violent, or illicit content.\n\n` +
            `**Error**: ${error.message || "Content safety violation"}`,
            null, // No model name for safety message
            null, // No message ID for error
            false, // augmented
            [], // hybridCitations
            [], // webCitations
            [], // agentCitations
            null, // agentDisplayName
            null // agentName
          );
        } else if (errMsg.includes("embedding") || error.status === 500) {
          appendMessage(
            "Error",
            "There was an issue with the embedding process. Please check with an admin on embedding configuration.",
            null, // No model name for error message
            null, // No message ID for error
            false, // augmented
            [], // hybridCitations
            [], // webCitations
            [], // agentCitations
            null, // agentDisplayName
            null // agentName
          );
        } else {
          // General error message
          appendMessage(
            "Error",
            `Could not get a response. ${error.message || ""}`,
            null, // No model name for error message
            null, // No message ID for error
            false, // augmented
            [], // hybridCitations
            [], // webCitations
            [], // agentCitations
            null, // agentDisplayName
            null // agentName
          );
        }
      }
    });
}

function attachCodeBlockCopyButtons(parentElement) {
  if (!parentElement) return; // Add guard clause
  const codeBlocks = parentElement.querySelectorAll("pre code");
  codeBlocks.forEach((codeBlock) => {
    const pre = codeBlock.parentElement;
    if (pre.querySelector(".copy-code-btn")) return; // Don't add if already exists

    pre.style.position = "relative";
    const copyBtn = document.createElement("button");
    copyBtn.innerHTML = '<i class="bi bi-copy"></i>';
    copyBtn.classList.add(
      "copy-code-btn",
      "btn",
      "btn-sm",
      "btn-outline-secondary"
    ); // Add Bootstrap classes
    copyBtn.title = "Copy code";
    copyBtn.style.position = "absolute";
    copyBtn.style.top = "5px";
    copyBtn.style.right = "5px";
    copyBtn.style.lineHeight = "1"; // Prevent extra height
    copyBtn.style.padding = "0.15rem 0.3rem"; // Smaller padding

    copyBtn.addEventListener("click", (e) => {
      e.stopPropagation(); // Prevent clicks bubbling up
      const codeToCopy = codeBlock.innerText; // Use innerText to get rendered text
      navigator.clipboard
        .writeText(codeToCopy)
        .then(() => {
          copyBtn.innerHTML = '<i class="bi bi-check-lg text-success"></i>';
          copyBtn.title = "Copied!";
          setTimeout(() => {
            copyBtn.innerHTML = '<i class="bi bi-copy"></i>';
            copyBtn.title = "Copy code";
          }, 2000);
        })
        .catch((err) => {
          console.error("Error copying code:", err);
          showToast("Failed to copy code.", "warning");
        });
    });
    pre.appendChild(copyBtn);
  });
}

if (sendBtn) {
  sendBtn.addEventListener("click", sendMessage);
}

if (userInput) {
  userInput.addEventListener("keydown", function (e) {
    // Check if Enter key is pressed
    if (e.key === "Enter") {
      // Check if Shift key is NOT pressed
      if (!e.shiftKey) {
        // Prevent default behavior (inserting a newline)
        e.preventDefault();
        // Send the message
        sendMessage();
      }
      // If Shift key IS pressed, do nothing - allow the default behavior (inserting a newline)
    }
  });
  
  // Monitor input changes for send button visibility
  userInput.addEventListener("input", updateSendButtonVisibility);
  userInput.addEventListener("focus", updateSendButtonVisibility);
  userInput.addEventListener("blur", updateSendButtonVisibility);
}

// Monitor prompt selection changes
if (promptSelect) {
  promptSelect.addEventListener("change", updateSendButtonVisibility);
}

// Helper function to update user message ID after backend response
function updateUserMessageId(tempId, realId) {
  console.log(`🔄 Updating message ID: ${tempId} -> ${realId}`);
  
  // Find the message with the temporary ID
  const messageDiv = document.querySelector(`[data-message-id="${tempId}"]`);
  if (messageDiv) {
    // Update the data-message-id attribute
    messageDiv.setAttribute('data-message-id', realId);
    console.log(`✅ Updated messageDiv data-message-id to: ${realId}`);
    
    // Update ALL elements with the temporary ID to ensure consistency
    const elementsToUpdate = [
      messageDiv.querySelector('.copy-user-btn'),
      messageDiv.querySelector('.metadata-toggle-btn'),
      ...messageDiv.querySelectorAll(`[data-message-id="${tempId}"]`),
      ...messageDiv.querySelectorAll(`[aria-controls*="${tempId}"]`)
    ];
    
    let updateCount = 0;
    elementsToUpdate.forEach(element => {
      if (element) {
        // Update data-message-id attribute
        if (element.hasAttribute('data-message-id')) {
          element.setAttribute('data-message-id', realId);
          updateCount++;
        }
        
        // Update aria-controls attribute for metadata toggles
        if (element.hasAttribute('aria-controls')) {
          const ariaControls = element.getAttribute('aria-controls');
          if (ariaControls.includes(tempId)) {
            const newAriaControls = ariaControls.replace(tempId, realId);
            element.setAttribute('aria-controls', newAriaControls);
            updateCount++;
          }
        }
      }
    });
    
    // Update metadata container IDs
    const metadataContainer = messageDiv.querySelector(`[id*="${tempId}"]`);
    if (metadataContainer) {
      const oldId = metadataContainer.id;
      const newId = oldId.replace(tempId, realId);
      metadataContainer.id = newId;
      console.log(`✅ Updated metadata container ID: ${oldId} -> ${newId}`);
      updateCount++;
    }
    
    console.log(`✅ Updated ${updateCount} elements with new message ID`);
    
    // Verify the update was successful
    const verifyDiv = document.querySelector(`[data-message-id="${realId}"]`);
    if (verifyDiv) {
      console.log(`✅ ID update verification successful: ${realId} found in DOM`);
    } else {
      console.error(`❌ ID update verification failed: ${realId} not found in DOM`);
    }
  } else {
    console.error(`❌ Message div with temp ID ${tempId} not found for update`);
  }
}

// Helper function to attach event listeners to user message buttons
function attachUserMessageEventListeners(messageDiv, messageId, messageContent) {
  const copyBtn = messageDiv.querySelector(".copy-user-btn");
  const metadataToggleBtn = messageDiv.querySelector(".metadata-toggle-btn");
  
  if (copyBtn) {
    copyBtn.addEventListener("click", () => {
      navigator.clipboard.writeText(messageContent)
        .then(() => {
          copyBtn.innerHTML = '<i class="bi bi-check-lg text-success"></i>';
          copyBtn.title = "Copied!";
          setTimeout(() => {
            copyBtn.innerHTML = '<i class="bi bi-copy"></i>';
            copyBtn.title = "Copy message";
          }, 2000);
        })
        .catch((err) => {
          console.error("Error copying message:", err);
          showToast("Failed to copy message.", "warning");
        });
    });
  }
  
  if (metadataToggleBtn) {
    metadataToggleBtn.addEventListener("click", () => {
      toggleUserMessageMetadata(messageDiv, messageId);
    });
  }
}

// Function to toggle user message metadata drawer
function toggleUserMessageMetadata(messageDiv, messageId) {
  console.log(`🔀 Toggling metadata for message: ${messageId}`);
  
  // Validate that we're not using a temporary ID
  if (messageId && messageId.startsWith('temp_user_')) {
    console.error(`❌ Metadata toggle called with temporary ID: ${messageId}`);
    console.log(`🔍 Checking if real ID is available in DOM...`);
    
    // Try to find the real ID from the message div
    const actualMessageId = messageDiv.getAttribute('data-message-id');
    if (actualMessageId && actualMessageId !== messageId && !actualMessageId.startsWith('temp_user_')) {
      console.log(`✅ Found real ID in DOM: ${actualMessageId}, using that instead`);
      messageId = actualMessageId;
    } else {
      console.error(`❌ No valid real ID found, metadata toggle may fail`);
    }
  }
  
  const toggleBtn = messageDiv.querySelector('.metadata-toggle-btn');
  const targetId = toggleBtn.getAttribute('aria-controls');
  const metadataContainer = messageDiv.querySelector(`#${targetId}`);
  
  if (!metadataContainer) {
    console.error(`❌ Metadata container not found for targetId: ${targetId}`);
    return;
  }
  
  const isExpanded = metadataContainer.style.display !== "none";
  
  // Store current scroll position to maintain user's view
  const currentScrollTop = document.getElementById('chat-messages-container')?.scrollTop || window.pageYOffset;
  
  if (isExpanded) {
    // Hide the metadata
    metadataContainer.style.display = "none";
    toggleBtn.setAttribute("aria-expanded", false);
    toggleBtn.title = "Show metadata";
    toggleBtn.innerHTML = '<i class="bi bi-info-circle"></i>';
    console.log(`✅ Metadata hidden for ${messageId}`);
  } else {
    // Show the metadata
    metadataContainer.style.display = "block";
    toggleBtn.setAttribute("aria-expanded", true);
    toggleBtn.title = "Hide metadata";
    toggleBtn.innerHTML = '<i class="bi bi-chevron-up"></i>';
    
    // Load metadata if not already loaded
    if (metadataContainer.innerHTML.includes('Loading metadata...')) {
      console.log(`🔄 Loading metadata content for ${messageId}`);
      loadUserMessageMetadata(messageId, metadataContainer);
    }
    
    console.log(`✅ Metadata shown for ${messageId}`);
    // Note: Removed scrollChatToBottom() to prevent jumping when expanding metadata
  }
  
  // Restore scroll position after DOM changes
  setTimeout(() => {
    if (document.getElementById('chat-messages-container')) {
      document.getElementById('chat-messages-container').scrollTop = currentScrollTop;
    } else {
      window.scrollTo(0, currentScrollTop);
    }
  }, 10);
}

// Function to load user message metadata into the drawer
function loadUserMessageMetadata(messageId, container, retryCount = 0) {
  console.log(`🔍 Loading metadata for message ID: ${messageId} (attempt ${retryCount + 1})`);
  
  // Validate message ID to catch temporary IDs early
  if (!messageId || messageId === "null" || messageId === "undefined") {
    console.error(`❌ Invalid message ID: ${messageId}`);
    container.innerHTML = '<div class="text-muted">Message metadata not available.</div>';
    return;
  }
  
  // Check for temporary IDs which indicate a bug
  if (messageId.startsWith('temp_user_')) {
    console.error(`❌ Attempting to load metadata with temporary ID: ${messageId}`);
    console.error(`This indicates the updateUserMessageId function didn't work properly`);
    
    if (retryCount < 2) {
      // Short retry for temp IDs in case the real ID update is still in progress
      console.log(`🔄 Retrying metadata load for temp ID in 100ms (attempt ${retryCount + 1}/3)`);
      setTimeout(() => {
        loadUserMessageMetadata(messageId, container, retryCount + 1);
      }, 100);
      return;
    } else {
      container.innerHTML = '<div class="text-danger">Message metadata unavailable (temporary ID not updated).</div>';
      return;
    }
  }
  
  // Fetch message metadata from the backend
  fetch(`/api/message/${messageId}/metadata`)
    .then(response => {
      console.log(`📡 Metadata API response for ${messageId}: ${response.status}`);
      
      if (!response.ok) {
        if (response.status === 404 && retryCount < 3) {
          // Message might not be fully saved yet, retry with exponential backoff
          const delay = Math.min((retryCount + 1) * 500, 2000); // Cap at 2 seconds
          console.log(`⏳ Message ${messageId} not found, retrying in ${delay}ms (attempt ${retryCount + 1}/3)`);
          setTimeout(() => {
            loadUserMessageMetadata(messageId, container, retryCount + 1);
          }, delay);
          return;
        }
        throw new Error(`HTTP ${response.status}: ${response.statusText}`);
      }
      return response.json();
    })
    .then(data => {
      if (data) {
        console.log(`✅ Successfully loaded metadata for ${messageId}`);
        container.innerHTML = formatMetadataForDrawer(data);
      }
    })
    .catch(error => {
      console.error(`❌ Error fetching message metadata for ${messageId}:`, error);
      
      if (retryCount >= 3) {
        container.innerHTML = '<div class="text-danger">Failed to load message metadata after multiple attempts.</div>';
      } else {
        container.innerHTML = '<div class="text-warning">Retrying to load message metadata...</div>';
      }
    });
}

// Helper function to format metadata for drawer display
function formatMetadataForDrawer(metadata) {
  let content = '';
  
  // Helper function to create status badge
  function createStatusBadge(status, type = 'status') {
    const isEnabled = status === 'Enabled' || status === true;
    const badgeClass = isEnabled ? 'badge bg-success' : 'badge bg-secondary';
    const text = isEnabled ? 'Enabled' : 'Disabled';
    return `<span class="${badgeClass}">${text}</span>`;
  }
  
  // Helper function to create info badge
  function createInfoBadge(text, variant = 'primary') {
    return `<span class="badge bg-${variant}">${escapeHtml(text)}</span>`;
  }
  
  // Helper function to create classification badge with proper colors
  function createClassificationBadge(classification) {
    if (!classification || classification === 'None') {
      return `<span class="badge bg-secondary">None</span>`;
    }
    
    // Try to find the classification in the global configuration
    const categories = window.classification_categories || [];
    const category = categories.find(cat => cat.label === classification);
    
    if (category && category.color) {
      const bgColor = category.color;
      const useDarkText = isColorLight(bgColor);
      const textColorClass = useDarkText ? 'text-dark' : 'text-white';
      return `<span class="badge ${textColorClass}" style="background-color: ${escapeHtml(bgColor)};">${escapeHtml(classification)}</span>`;
    } else {
      // Fallback to warning badge if category not found but classification exists
      return `<span class="badge bg-warning text-dark" title="Category config not found">${escapeHtml(classification)} (?)</span>`;
    }
  }
  
  // User Information Section
  if (metadata.user_info) {
    content += '<div class="metadata-section mb-3">';
    content += '<h6 class="metadata-title mb-2">User Information</h6>';
    
    if (metadata.user_info.display_name) {
      content += `<div class="metadata-item">
        <strong>User:</strong> ${escapeHtml(metadata.user_info.display_name)}
      </div>`;
    }
    
    if (metadata.user_info.email) {
      content += `<div class="metadata-item">
        <strong>Email:</strong> ${escapeHtml(metadata.user_info.email)}
      </div>`;
    }
    
    if (metadata.user_info.username) {
      content += `<div class="metadata-item">
        <strong>Username:</strong> ${escapeHtml(metadata.user_info.username)}
      </div>`;
    }
    
    if (metadata.user_info.timestamp) {
      const date = new Date(metadata.user_info.timestamp);
      content += `<div class="metadata-item">
        <strong>Timestamp:</strong> ${escapeHtml(date.toLocaleString())}
      </div>`;
    }
    
    content += '</div>';
  }
  
  // Button States Section
  if (metadata.button_states) {
    content += '<div class="metadata-section mb-3">';
    content += '<h6 class="metadata-title mb-2">Button States</h6>';
    
    if (metadata.button_states.image_generation !== undefined) {
      content += `<div class="metadata-item">
        <strong>Image Generation:</strong> ${createStatusBadge(metadata.button_states.image_generation)}
      </div>`;
    }
    
    if (metadata.button_states.web_search !== undefined) {
      content += `<div class="metadata-item">
        <strong>Web Search:</strong> ${createStatusBadge(metadata.button_states.web_search)}
      </div>`;
    }
    
    if (metadata.button_states.document_search !== undefined) {
      content += `<div class="metadata-item">
        <strong>Document Search:</strong> ${createStatusBadge(metadata.button_states.document_search)}
      </div>`;
    }
    
    content += '</div>';
  }
  
  // Workspace Search Section
  if (metadata.workspace_search) {
    content += '<div class="metadata-section mb-3">';
    content += '<h6 class="metadata-title mb-2">Workspace & Document Selection</h6>';
    
    if (metadata.workspace_search.search_enabled !== undefined) {
      content += `<div class="metadata-item">
        <strong>Search Enabled:</strong> ${createStatusBadge(metadata.workspace_search.search_enabled)}
      </div>`;
    }
    
    if (metadata.workspace_search.document_name) {
      content += `<div class="metadata-item">
        <strong>Selected Document:</strong> ${escapeHtml(metadata.workspace_search.document_name)}
      </div>`;
    } else if (metadata.workspace_search.selected_document_id && metadata.workspace_search.selected_document_id !== 'None' && metadata.workspace_search.selected_document_id !== 'all') {
      content += `<div class="metadata-item">
        <strong>Document ID:</strong> ${escapeHtml(metadata.workspace_search.selected_document_id)}
      </div>`;
    }
    
    if (metadata.workspace_search.document_scope) {
      content += `<div class="metadata-item">
        <strong>Search Scope:</strong> ${createInfoBadge(metadata.workspace_search.document_scope, 'primary')}
      </div>`;
    }
    
    if (metadata.workspace_search.classification && metadata.workspace_search.classification !== 'None') {
      content += `<div class="metadata-item">
        <strong>Classification:</strong> ${createClassificationBadge(metadata.workspace_search.classification)}
      </div>`;
    }
    
    if (metadata.workspace_search.group_name) {
      content += `<div class="metadata-item">
        <strong>Group:</strong> ${escapeHtml(metadata.workspace_search.group_name)}
      </div>`;
    }
    
    content += '</div>';
  }
  
  // Prompt Selection Section
  if (metadata.prompt_selection) {
    content += '<div class="metadata-section mb-3">';
    content += '<h6 class="metadata-title mb-2">Prompt Selection</h6>';
    
    if (metadata.prompt_selection.prompt_name) {
      content += `<div class="metadata-item">
        <strong>Prompt Name:</strong> ${createInfoBadge(metadata.prompt_selection.prompt_name, 'success')}
      </div>`;
    }
    
    if (metadata.prompt_selection.selected_prompt_index !== undefined) {
      content += `<div class="metadata-item">
        <strong>Prompt Index:</strong> ${escapeHtml(metadata.prompt_selection.selected_prompt_index)}
      </div>`;
    }
    
    if (metadata.prompt_selection.selected_prompt_text) {
      content += `<div class="metadata-item">
        <strong>Content:</strong>
        <div class="mt-1 p-2 bg-light rounded small">
          ${escapeHtml(metadata.prompt_selection.selected_prompt_text)}
        </div>
      </div>`;
    }
    
    content += '</div>';
  }
  
  // Agent Selection Section
  if (metadata.agent_selection) {
    content += '<div class="metadata-section mb-3">';
    content += '<h6 class="metadata-title mb-2">Agent Selection</h6>';
    
    if (metadata.agent_selection.agent_display_name) {
      content += `<div class="metadata-item">
        <strong>Agent:</strong> ${createInfoBadge(metadata.agent_selection.agent_display_name, 'success')}
      </div>`;
    } else if (metadata.agent_selection.selected_agent) {
      content += `<div class="metadata-item">
        <strong>Selected Agent:</strong> ${createInfoBadge(metadata.agent_selection.selected_agent, 'success')}
      </div>`;
    }
    
    if (metadata.agent_selection.is_global !== undefined) {
      content += `<div class="metadata-item">
        <strong>Global Agent:</strong> ${createStatusBadge(metadata.agent_selection.is_global)}
      </div>`;
    }
    
    content += '</div>';
  }
  
  // Model Selection Section
  if (metadata.model_selection) {
    content += '<div class="metadata-section mb-3">';
    content += '<h6 class="metadata-title mb-2">Model Selection</h6>';
    
    if (metadata.model_selection.selected_model) {
      content += `<div class="metadata-item">
        <strong>Selected Model:</strong> ${escapeHtml(metadata.model_selection.selected_model)}
      </div>`;
    }
    
    if (metadata.model_selection.frontend_requested_model && 
        metadata.model_selection.frontend_requested_model !== metadata.model_selection.selected_model) {
      content += `<div class="metadata-item">
        <strong>Frontend Model:</strong> ${escapeHtml(metadata.model_selection.frontend_requested_model)}
      </div>`;
    }
    
    content += '</div>';
  }
  
  // Chat Context Section
  if (metadata.chat_context) {
    content += '<div class="metadata-section mb-3">';
    content += '<h6 class="metadata-title mb-2">Chat Context</h6>';
    
    if (metadata.chat_context.conversation_id) {
      content += `<div class="metadata-item">
        <strong>Conversation ID:</strong> ${escapeHtml(metadata.chat_context.conversation_id)}
      </div>`;
    }
    
    if (metadata.chat_context.chat_type) {
      content += `<div class="metadata-item">
        <strong>Chat Type:</strong> ${createInfoBadge(metadata.chat_context.chat_type, 'primary')}
      </div>`;
    }
    
    // Show context-specific information based on chat type
    if (metadata.chat_context.chat_type === 'group') {
      if (metadata.chat_context.group_name) {
        content += `<div class="metadata-item">
          <strong>Group:</strong> ${escapeHtml(metadata.chat_context.group_name)}
        </div>`;
      } else if (metadata.chat_context.group_id && metadata.chat_context.group_id !== 'None') {
        content += `<div class="metadata-item">
          <strong>Group ID:</strong> ${escapeHtml(metadata.chat_context.group_id)}
        </div>`;
      }
    } else if (metadata.chat_context.chat_type === 'public') {
      if (metadata.chat_context.workspace_context) {
        content += `<div class="metadata-item">
          <strong>Workspace:</strong> ${createInfoBadge(metadata.chat_context.workspace_context, 'info')}
        </div>`;
      }
    }
    // For 'personal' chat type, no additional context needed
    
    content += '</div>';
  }
  
  if (!content) {
    content = '<div class="text-muted">No metadata available for this message.</div>';
  }
  
  return `<div class="metadata-content">${content}</div>`;
}

// Monitor when prompt container is shown/hidden
const searchPromptsBtn = document.getElementById("search-prompts-btn");
if (searchPromptsBtn) {
  searchPromptsBtn.addEventListener("click", function() {
    // Small delay to allow the prompt container to update
    setTimeout(updateSendButtonVisibility, 100);
  });
}

// Initial check for send button visibility
document.addEventListener('DOMContentLoaded', function() {
  updateSendButtonVisibility();
});

// Save the selected model when it changes
if (modelSelect) {
  modelSelect.addEventListener("change", function() {
    const selectedModel = modelSelect.value;
    console.log(`Saving preferred model: ${selectedModel}`);
    saveUserSetting({ 'preferredModelDeployment': selectedModel });
  });
}<|MERGE_RESOLUTION|>--- conflicted
+++ resolved
@@ -559,12 +559,9 @@
     const withMarkdownTables = convertUnicodeTableToMarkdown(withUnwrappedTables);
     const withPSVTables = convertPSVCodeBlockToMarkdown(withMarkdownTables);
     const withASCIITables = convertASCIIDashTableToMarkdown(withPSVTables);
-<<<<<<< HEAD
     const sanitizedHtml = DOMPurify.sanitize(marked.parse(withASCIITables));
     const htmlContent = addTargetBlankToExternalLinks(sanitizedHtml);
-=======
-    const htmlContent = DOMPurify.sanitize(marked.parse(withASCIITables));
->>>>>>> d0d5e605
+
     const mainMessageHtml = `<div class="message-text">${htmlContent}</div>`; // Renamed for clarity
 
     // --- Footer Content (Copy, Feedback, Citations) ---
